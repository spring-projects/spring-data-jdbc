--- conflicted
+++ resolved
@@ -6,11 +6,7 @@
 	<modelVersion>4.0.0</modelVersion>
 
 	<artifactId>spring-data-jdbc</artifactId>
-<<<<<<< HEAD
-	<version>2.2.0-908-SNAPSHOT</version>
-=======
-	<version>2.3.0-SNAPSHOT</version>
->>>>>>> 61e8db91
+	<version>2.3.0-908-SNAPSHOT</version>
 
 	<name>Spring Data JDBC</name>
 	<description>Spring Data module for JDBC repositories.</description>
@@ -19,11 +15,7 @@
 	<parent>
 		<groupId>org.springframework.data</groupId>
 		<artifactId>spring-data-relational-parent</artifactId>
-<<<<<<< HEAD
-		<version>2.2.0-908-SNAPSHOT</version>
-=======
-		<version>2.3.0-SNAPSHOT</version>
->>>>>>> 61e8db91
+		<version>2.3.0-908-SNAPSHOT</version>
 	</parent>
 
 	<properties>
@@ -271,6 +263,12 @@
 			<version>${jmolecules-integration}</version>
 			<scope>test</scope>
 		</dependency>
+		<dependency>
+			<groupId>javax.annotation</groupId>
+			<artifactId>jsr250-api</artifactId>
+			<version>1.0</version>
+			<scope>test</scope>
+		</dependency>
 
 	</dependencies>
 
